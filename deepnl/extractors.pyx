--- conflicted
+++ resolved
@@ -532,11 +532,7 @@
         """
         # we take the whole word if len(x) <= length
         lowcaser = lambda x: x.lower() if lowcase else x
-<<<<<<< HEAD
         all_endings = (lowcaser(x[-length:]) for x in wordlist
-=======
-        all_endings = (lowcaser(x[-length:]) for x in wordlist 
->>>>>>> c9a98e57
                        if not re.search('_|\d', x[-length:]))
         c = Counter(all_endings)
         common_endings = c.most_common(num)
